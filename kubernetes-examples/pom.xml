<?xml version="1.0" encoding="UTF-8"?>
<!--

    Copyright (C) 2015 Red Hat, Inc.

    Licensed under the Apache License, Version 2.0 (the "License");
    you may not use this file except in compliance with the License.
    You may obtain a copy of the License at

            http://www.apache.org/licenses/LICENSE-2.0

    Unless required by applicable law or agreed to in writing, software
    distributed under the License is distributed on an "AS IS" BASIS,
    WITHOUT WARRANTIES OR CONDITIONS OF ANY KIND, either express or implied.
    See the License for the specific language governing permissions and
    limitations under the License.

-->
<project xmlns="http://maven.apache.org/POM/4.0.0" xmlns:xsi="http://www.w3.org/2001/XMLSchema-instance" xsi:schemaLocation="http://maven.apache.org/POM/4.0.0 http://maven.apache.org/xsd/maven-4.0.0.xsd">
  <parent>
    <groupId>io.fabric8</groupId>
    <artifactId>kubernetes-client-project</artifactId>
<<<<<<< HEAD
    <version>1.3.39-SNAPSHOT</version>
=======
    <version>1.3.39</version>
>>>>>>> 99069790
  </parent>
  <modelVersion>4.0.0</modelVersion>

  <groupId>io.fabric8</groupId>
  <artifactId>kubernetes-examples</artifactId>
  <packaging>jar</packaging>
  <name>Fabric8 :: Kubernetes :: Client Examples</name>

  <properties>
    <podName>mypod</podName>
    <masterUrl>https://localhost:8443/</masterUrl>
    <namespace>default</namespace>
  </properties>
  <dependencies>
    <dependency>
      <groupId>io.fabric8</groupId>
      <artifactId>openshift-client</artifactId>
      <version>${project.version}</version>
    </dependency>

    <dependency>
      <groupId>org.apache.logging.log4j</groupId>
      <artifactId>log4j-slf4j-impl</artifactId>
      <version>${log4j.version}</version>
    </dependency>
    <dependency>
      <groupId>org.apache.logging.log4j</groupId>
      <artifactId>log4j-core</artifactId>
      <version>${log4j.version}</version>
    </dependency>

  </dependencies>

  <build>
    <plugins>
      <plugin>
        <groupId>org.codehaus.mojo</groupId>
        <artifactId>exec-maven-plugin</artifactId>
        <version>1.4.0</version>
        <executions>
          <execution>
            <goals>
              <goal>java</goal>
            </goals>
          </execution>
        </executions>
        <configuration>
          <mainClass>io.fabric8.kubernetes.examples.PodLogExample</mainClass>
          <arguments>
            <argument>${podName}</argument>
            <argument>${masterUrl}</argument>
            <argument>${namespace}</argument>
          </arguments>
        </configuration>
      </plugin>
    </plugins>
  </build>

</project><|MERGE_RESOLUTION|>--- conflicted
+++ resolved
@@ -20,11 +20,7 @@
   <parent>
     <groupId>io.fabric8</groupId>
     <artifactId>kubernetes-client-project</artifactId>
-<<<<<<< HEAD
-    <version>1.3.39-SNAPSHOT</version>
-=======
     <version>1.3.39</version>
->>>>>>> 99069790
   </parent>
   <modelVersion>4.0.0</modelVersion>
 
